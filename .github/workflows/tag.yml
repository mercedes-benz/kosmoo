--- conflicted
+++ resolved
@@ -12,13 +12,8 @@
     runs-on: ubuntu-latest
     steps:
     - name: checkout
-<<<<<<< HEAD
-      uses: actions/checkout@v2.3.4
+      uses: actions/checkout@v3
     - uses: actions/cache@v3
-=======
-      uses: actions/checkout@v3
-    - uses: actions/cache@v2
->>>>>>> f7e49f98
       with:
         path: ~/go/pkg/mod
         key: ${{ runner.os }}-go-${{ hashFiles('**/go.sum') }}
